# Tools for NGIAB data preparation

<<<<<<< HEAD
This repository contains tools for preparing data to run a [next gen](https://github.com/NOAA-OWP/ngen) simulation using [NGIAB](https://github.com/CIROH-UA/NGIAB-CloudInfra). The tools allow you to select a catchment of interest on an interactive map, choose a date range, and prepare the data with just a few clicks!

![map screenshot](https://github.com/CIROH-UA/NGIAB_data_preprocess/blob/main/map_app/static/resources/screenshot.png)


## What does this tool do?

This tool prepares data to run a next gen simulation by creating a run package that can be used with NGIAB. It picks default data sources, including the [v20.1 hydrofabric](https://www.lynker-spatial.com/data?path=hydrofabric%2Fv20.1%2F) and [nwm retrospective v3 forcing](https://noaa-nwm-retrospective-3-0-pds.s3.amazonaws.com/index.html#CONUS/zarr/forcing/) data.

## Requirements

* This tool is officially supported on macOS or Ubuntu. To use it on Windows, please install [WSL](https://learn.microsoft.com/en-us/windows/wsl/install).
* GDAL needs to be installed.
* The 'ogr2ogr' command needs to work in your terminal.

`sudo apt install gdal-bin` will install gdal and ogr2ogr on ubuntu / wsl

## Installation

To install and run the tool, follow these steps:

1. Clone the repository:
    ```bash
    git clone https://github.com/CIROH-UA/NGIAB_data_preprocess
    cd NGIAB_data_preprocess
    ```

2. Create a virtual environment and activate it:
    ```bash
    python3 -m venv env
    source env/bin/activate
    ```

3. Install the tool:
    ```bash
    pip install -e .
    ```

4. Run the map app:
    ```bash
    python -m map_app
    ```

The first time you run this command, it will download the hydrofabric and model parameter files from Lynker Spatial. If you already have them, place `conus.gpkg` and `model_attributes.parquet` into `modules/data_sources/`.

If step 4 does not work, run the following:
=======
### This is an early version, help us improve it.
This is still in development, your feedback and patience is appreciated.
If you have any suggestions to improve or find bugs that need fixing, submit an issue here on github.

![map screenshot](https://github.com/AlabamaWaterInstitute/NGIAB_data_preprocess/blob/main/map_app/static/resources/screenshot.png)

## Aproximate workflow
1) Select the water basins you're interested in on the map
1) Click subset, this creates a geopackage with the waterbains you've selected + any basin upstream of it
1) Pick a date and time
1) Generate forcings for your water basins
1) Create a cfe realisation for your selected data

# Running with docker and devcontainers
The easiest way to get this all working is with [dev containers](https://code.visualstudio.com/docs/devcontainers/containers).     
It's a docker container managed by vscode:   
1) Clone this repo   
2) Open it in vscode     
3) Click through the popups in the bottom right    
depending on what you've already got installed, it may install wsl, docker, and the vscode devcontainer extension    
4) Wait for it to finish building, view the log to watch it build
5) 
>>>>>>> 1532dbf7
```bash
touch .dev
python -m map_app
```   
    
This .dev file in the root folder disables the automatic browser opening so you will need to manually open [http://localhost:5000](http://localhost:5000) after running the `python -m map_app` command.   


## Usage

Running the command `python -m map_app` will open the app in a new browser tab. Alternatively, you can manually open it by going to [http://localhost:5000](http://localhost:5000) with the app running.

To use the tool:

1. Select the catchment you're interested in on the map.
2. Pick the time period you want to simulate.
3. Click the following buttons in order:
    1) Create subset gpkg
    2) Create Forcing from Zarrs
    3) Create Realization

Once all the steps are finished, you can run NGIAB on the folder shown underneath the subset button.

**Note:** When using the tool, the output will be stored in the `./output/<your-first-catchment>/` folder. There is no overwrite protection on the folders.<|MERGE_RESOLUTION|>--- conflicted
+++ resolved
@@ -1,6 +1,3 @@
-# Tools for NGIAB data preparation
-
-<<<<<<< HEAD
 This repository contains tools for preparing data to run a [next gen](https://github.com/NOAA-OWP/ngen) simulation using [NGIAB](https://github.com/CIROH-UA/NGIAB-CloudInfra). The tools allow you to select a catchment of interest on an interactive map, choose a date range, and prepare the data with just a few clicks!
 
 ![map screenshot](https://github.com/CIROH-UA/NGIAB_data_preprocess/blob/main/map_app/static/resources/screenshot.png)
@@ -47,30 +44,7 @@
 The first time you run this command, it will download the hydrofabric and model parameter files from Lynker Spatial. If you already have them, place `conus.gpkg` and `model_attributes.parquet` into `modules/data_sources/`.
 
 If step 4 does not work, run the following:
-=======
-### This is an early version, help us improve it.
-This is still in development, your feedback and patience is appreciated.
-If you have any suggestions to improve or find bugs that need fixing, submit an issue here on github.
 
-![map screenshot](https://github.com/AlabamaWaterInstitute/NGIAB_data_preprocess/blob/main/map_app/static/resources/screenshot.png)
-
-## Aproximate workflow
-1) Select the water basins you're interested in on the map
-1) Click subset, this creates a geopackage with the waterbains you've selected + any basin upstream of it
-1) Pick a date and time
-1) Generate forcings for your water basins
-1) Create a cfe realisation for your selected data
-
-# Running with docker and devcontainers
-The easiest way to get this all working is with [dev containers](https://code.visualstudio.com/docs/devcontainers/containers).     
-It's a docker container managed by vscode:   
-1) Clone this repo   
-2) Open it in vscode     
-3) Click through the popups in the bottom right    
-depending on what you've already got installed, it may install wsl, docker, and the vscode devcontainer extension    
-4) Wait for it to finish building, view the log to watch it build
-5) 
->>>>>>> 1532dbf7
 ```bash
 touch .dev
 python -m map_app
